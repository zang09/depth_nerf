# Documentation

This is a short documentation of SDFStudio and it is organized as:

- [Methods](#Methods)
- [Representations](#Representations)
- [Supervisions](#Supervisions)

# Methods

We have implemented multiple neural implicit surface reconstruction methods and three basic methods are UniSurf, VolSDF, and NeuS. The main difference of these methods is how the points along the ray are sampled and how to use SDF for volume rendering. For more details of these methods, please check the corresponding paper. Here we explain these methods shortly and give examples of how to use it in the following:

## UniSurf

UniSurf first finds the intersection of the surface and sample points around the surface. The sampling range starts from a large range and decrease to a small range during training. When no surface is found for a ray, it samples uniformly according to the near and far value of the ray. To train a UniSurf model, you could run as:
```
ns-train unisurf --pipeline.model.sdf-field.inside-outside False sdfstudio-data --data data/sdfstudio-demo-data/dtu-scan65
```

## VolSDF
<<<<<<< HEAD
VolSDF uses error-bound sampler [see the paper for details] and convert the sdf value to density and then use normal volume rendering. To train a VolSDF model, you could run as:
=======
VolSDF uses error-bound sampler [see the paper for details] and convert the sdf value to density and then use NeRF's volume rendering. To train a volsdf model, you could run as:
>>>>>>> 7a53f7ee
```
ns-train volsdf --pipeline.model.sdf-field.inside-outside False sdfstudio-data --data data/sdfstudio-demo-data/dtu-scan65
```

## NeuS
NeuS uses hierachical sampling with multiple steps and convert the sdf value to alpha value based on a sigmoid function [see the paper for details]. To train a NeuS model, you could run as:

```
ns-train neus --pipeline.model.sdf-field.inside-outside False sdfstudio-data --data data/sdfstudio-demo-data/dtu-scan65
```

## MonoSDF
MonoSDF is built on top of VolSDF and propose to use monocualr prior as additional supervision. It is useful in sparse view cases and in indoor scenes.

To train a monosdf model in the indoor scene, you could run as:
```
ns-train monosdf --pipeline.model.sdf-field.inside-outside True sdfstudio-data --data data/sdfstudio-demo-data/replica-room0 --include-mono-prior True

```

## Mono-UniSurf
Similar to monosdf, Mono-UniSurf use monocualr prior as additional supervision for UniSurf. It can be trained as:
```
ns-train mono-unisurf --pipeline.model.sdf-field.inside-outside True sdfstudio-data --data data/sdfstudio-demo-data/replica-room0 --include-mono-prior True
```

## Mono-neus
Similar to monosdf, mono-neus use monocualr prior as additional supervision for NeuS. It can be trained as:
```
ns-train mono-neus --pipeline.model.sdf-field.inside-outside True sdfstudio-data --data data/sdfstudio-demo-data/replica-room0 --include-mono-prior True
```

## Geo-NeuS
Geo-NeuS is built on top of NeuS and propose an multi-view photometric consistency loss for optimization. To train a geo-neus model on the DTU dataset, you can run:
```
ns-train geo-neus --pipeline.model.sdf-field.inside-outside False sdfstudio-data -data data/dtu/scan24 --load-pairs True
```

## Geo-UniSurf
The idea of geo-neus can also applied to UniSurf, which we call geo-UniSurf. It can be run as:
```
ns-train geo-unisurf --pipeline.model.sdf-field.inside-outside False sdfstudio-data -data data/dtu/scan24 --load-pairs True
```

## Geo-VolSDF
Same here, we applied the idea of geo-neus to VolSDF. It can be run as:
```
ns-train geo-volsdf --pipeline.model.sdf-field.inside-outside False sdfstudio-data -data data/dtu/scan24 --load-pairs True
```

## NeuS-acc
NeuS-acc maintains an occupancy grid for empty space skipping during points sampling along the ray. It significantly reduces the number of samples used in training as thus speed up training. It can be trained as:
```
ns-train neus-acc --pipeline.model.sdf-field.inside-outside False sdfstudio-data -data data/dtu/scan65

```

## NeuS-facto
NeuS-facto is inspired by nerfacto in nerfstudio, where a proposal network proposed in mipnerf360 is used for sampling points along the ray. We apply the idea to NeuS to speed up the sampling process and reduce the number of samples for each ray. It can be trained as:
```
ns-train neus-facto --pipeline.model.sdf-field.inside-outside False sdfstudio-data -data data/dtu/scan65
```

## NeuralReconW

NeuralReconW is specifically designed for heritage scenes and hence can only be applied to these scenes. Specifically, it uses sparse point cloud from colmap to create an coarse occupancy grid. Then for each ray, it first find the intersection with the occupancy grid to determine near and far for the ray. Then it samples points uniformly within the near and far range. Further, it also use a surface guided sampling, where it first find the intersection of the surface and only sample points in a small range around the surface. To speed up the sampling, it use a high-resolution fine-graind grid to cache sdf field so that it don't need to query the network for surface intersection. The sdf cache will be updated during training (e.g. every 5K iterations). To train a NeuralReconW model, you could run the following.

```
ns-train neusW --pipeline.model.sdf-field.inside-outside False heritage-data --data data/heritage/brandenburg_gate
```

# Representations

The neural representation contains two parts, a geometric network and a color network. The geometric network takes a 3D position as input and outputs a sdf value, a normal vector, and a geometric feautre vector. The color network takes a 3D position and view direction together with the normal vector and the geometric feautre vector from geometric network and as inputs and outputs a RGB color vector.

We support three representations for the geometric network: MLPs, Multi-res feature grids, and Tri-plane. We now explain the detailes and how to use it in the following:

## MLPs

The 3D position is encoded with positional encoding as in nerf and pass to a multi-layer perception network to prediction sdf, normal, and geometric feature. For example, to train volsdf with a MLPs with 8 layers and 512 hiddin dimension, you could run as:

```
ns-train volsdf --pipeline.model.sdf-field.use-grid-feature False --pipeline.model.sdf-field.use-grid-feature sdfstudio-data --data YOUR_DATA
```

## Multi-res feature grids

The 3D position is first mapped to a multi-resolution feature grids and use tri-linear interpolation to retreive the corresponding feature vector. The feature vector is used as input to a MLPs to prediction sdf, normal, and geometric feature. For example, to use a multi-res feature grids with 2 layers and 256 hiddin dimension, you could run as:

```
ns-train volsdf --pipeline.model.sdf-field.use-grid-feature True --pipeline.model.sdf-field.encoding-type hash sdfstudio-data --data YOUR_DATA
```

## Tri-plane

The 3D position is first mapped to three orthogonal planes and use bi-linear interpolation to retreive feature vector for each plane and concat them as input the the MLPs. To use tri-plane representation, you could run as:

```
ns-train volsdf --pipeline.model.sdf-field.use-grid-feature True  --pipeline.model.sdf-field.encoding-type tri-plane sdfstudio-data --data YOUR_DATA
```

## Geometric initilaization

Good initialization is important to get good results. So we usually initialize the sdf as a sphere. For example, in the DTU dataset, we usually init as

```
ns-train volsdf  --pipeline.model.sdf-field.geometric-init True --pipeline.model.sdf-field.bias 0.5 --pipeline.model.sdf-field.inside-outside False
```

And in the indoor scene we use the initilization as 

```
ns-train volsdf --pipeline.model.sdf-field.geometric-init True --pipeline.model.sdf-field.bias 0.8 --pipeline.model.sdf-field.inside-outside True
```

Note that in the indoor scenes, cameras are inside the sphere so we set `inside-outside` to True such that the points inside the sphere will have positive sdf value and outside the sphere will have negetive value.

## Color network

The color netwokr is a MLPs, similar to geometric network, it can be config as:

```
ns-train volsdf --pipeline.model.sdf-field.num-layers-color 2 --pipeline.model.sdf-field.hidden-dim-color 512
```

# Supervisions

## RGB Loss

We use L1 loss for the RGB loss to supervise the rendered color for each ray. It is always used for all models.

## Mask Loss

The mask loss is usually helpful to seperate foreground object and background. However, it needs additonal inputs. For example, in neuralreconW, a segmentation network is used to predict the sky region and the sky segmentation is used as label for mask loss. It is used by default if masks are provided in the dataset. You could change the weight for the mask loss with
```
--pipeline.model.fg-mask-loss-mult 0.001
```

## Eikonal loss

Eikonal loss is used in all SDF-based method to regularize the SDF field except UniSurf because UniSurf use occupancy field. You could change the weight for eikonal loss as:
```
--pipeline.model.eikonal-loss-mult 0.01
```

## Smoothness Loss

The smoothness enforce smoothness surface, it is used in UniSurf and can be config as
```
--pipeline.model.smooth-loss-multi 0.01
```

## Monocular depth consistency

The monocular depth consistency loss is proposed in MonoSDF which use a pretrained monocular depth network to provided priors during training. It is very useful in sparse view cases and in indoor scenes. 
```
--pipeline.model.mono-depth-loss-mult 0.1
```

## Monocular normal consistency
The monocular normal consistency loss is proposed in MonoSDF which use a pretrained monocular normal network to provided priors during training. It is very useful in sparse view cases and in indoor scenes. 
```
--pipeline.model.mono-normal-loss-mult 0.05
```

## Multi-view photometric consistency

Multi-view photometric consistency is proposed in Geo-NeuS, where for each ray, it find the intersection with the surface and use homography to warp patches from nearby views to target view and use normalized cross correaltion loss (NCC) for supervision. It can be config as
```
ns-train volsdf --pipeline.model.patch-size 11 --pipeline.model.patch-warp-loss-mult 0.1 --pipeline.model.topk 4
```
where topk is number of nearby views that have smalleast NCC loss used for supervision. It is an approximate occlusion handling. <|MERGE_RESOLUTION|>--- conflicted
+++ resolved
@@ -18,11 +18,7 @@
 ```
 
 ## VolSDF
-<<<<<<< HEAD
-VolSDF uses error-bound sampler [see the paper for details] and convert the sdf value to density and then use normal volume rendering. To train a VolSDF model, you could run as:
-=======
-VolSDF uses error-bound sampler [see the paper for details] and convert the sdf value to density and then use NeRF's volume rendering. To train a volsdf model, you could run as:
->>>>>>> 7a53f7ee
+VolSDF uses error-bound sampler [see the paper for details] and convert the SDF value to density and then use normal volume rendering. To train a VolSDF model, you could run as:
 ```
 ns-train volsdf --pipeline.model.sdf-field.inside-outside False sdfstudio-data --data data/sdfstudio-demo-data/dtu-scan65
 ```
